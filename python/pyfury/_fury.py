# Licensed to the Apache Software Foundation (ASF) under one
# or more contributor license agreements.  See the NOTICE file
# distributed with this work for additional information
# regarding copyright ownership.  The ASF licenses this file
# to you under the Apache License, Version 2.0 (the
# "License"); you may not use this file except in compliance
# with the License.  You may obtain a copy of the License at
#
#   http://www.apache.org/licenses/LICENSE-2.0
#
# Unless required by applicable law or agreed to in writing,
# software distributed under the License is distributed on an
# "AS IS" BASIS, WITHOUT WARRANTIES OR CONDITIONS OF ANY
# KIND, either express or implied.  See the License for the
# specific language governing permissions and limitations
# under the License.

import array
import dataclasses
import datetime
import enum
import logging
import os
import sys
import warnings
from dataclasses import dataclass
from typing import Dict, Tuple, TypeVar, Union, Iterable

from pyfury.lib import mmh3

from pyfury.buffer import Buffer
from pyfury.resolver import (
    MapRefResolver,
    NoRefResolver,
    NULL_FLAG,
    NOT_NULL_VALUE_FLAG,
)
from pyfury._serializer import (
    Serializer,
    SerializationContext,
    NOT_SUPPORT_CROSS_LANGUAGE,
    BufferObject,
    PickleSerializer,
    Numpy1DArraySerializer,
    PyArraySerializer,
    PYINT_CLASS_ID,
    PYFLOAT_CLASS_ID,
    PYBOOL_CLASS_ID,
    STRING_CLASS_ID,
    PICKLE_CLASS_ID,
    NOT_NULL_STRING_FLAG,
    NOT_NULL_PYINT_FLAG,
    NOT_NULL_PYBOOL_FLAG,
    NO_CLASS_ID,
    NoneSerializer,
    _PickleStub,
    PickleStrongCacheStub,
    PICKLE_STRONG_CACHE_CLASS_ID,
    PICKLE_CACHE_CLASS_ID,
    PickleCacheStub,
)
from pyfury.type import (
    FuryType,
    Int8Type,
    Int16Type,
    Int32Type,
    Int64Type,
    Float32Type,
    Float64Type,
    load_class,
)
from pyfury.util import is_little_endian, set_bit, get_bit, clear_bit

try:
    import numpy as np
except ImportError:
    np = None

from cloudpickle import Pickler

if sys.version_info[:2] < (3, 8):  # pragma: no cover
    from pickle5 import Unpickler
else:
    from pickle import Unpickler

logger = logging.getLogger(__name__)


DEFAULT_DYNAMIC_WRITE_STRING_ID = -1


<<<<<<< HEAD
=======
MAGIC_NUMBER = 0x62D4


>>>>>>> 6ad2ca57
class MetaStringBytes:
    __slots__ = (
        "data",
        "length",
        "hashcode",
        "dynamic_write_string_id",
    )

    def __init__(self, data, hashcode=None):
        self.data = data
        self.length = len(data)
        if hashcode is None:
            hashcode = mmh3.hash_buffer(data, 47)[0] & 0xFFFFFFFFFFFFFF00
        self.hashcode = hashcode
        self.dynamic_write_string_id = DEFAULT_DYNAMIC_WRITE_STRING_ID

    def __eq__(self, other):
        return type(other) is MetaStringBytes and other.hashcode == self.hashcode

    def __hash__(self):
        return self.hashcode


class ClassInfo:
    __slots__ = (
        "cls",
        "class_id",
        "serializer",
        "class_name_bytes",
        "type_tag_bytes",
    )

    def __init__(
        self,
        cls: type = None,
        class_id: int = NO_CLASS_ID,
        serializer: Serializer = None,
        class_name_bytes: bytes = None,
        type_tag_bytes: bytes = None,
    ):
        self.cls = cls
        self.class_id = class_id
        self.serializer = serializer
        self.class_name_bytes = MetaStringBytes(class_name_bytes)
        self.type_tag_bytes = (
            MetaStringBytes(type_tag_bytes) if type_tag_bytes else None
        )

    def __repr__(self):
        return (
            f"ClassInfo(cls={self.cls}, class_id={self.class_id}, "
            f"serializer={self.serializer})"
        )


class ClassResolver:
    __slots__ = (
        "fury",
        "_type_id_to_class",
        "_type_id_to_serializer",
        "_type_id_and_cls_to_serializer",
        "_type_tag_to_class_x_lang_map",
        "_enum_str_to_str",
        "_class_id_counter",
        "_used_classes_id",
        "_classes_info",
        "_registered_id2_class_info",
        "_hash_to_enum_string",
        "_enum_str_to_class",
        "_hash_to_classinfo",
        "_dynamic_id_to_classinfo_list",
        "_dynamic_id_to_enum_str_list",
        "_serializer",
        "_dynamic_write_string_id",
        "_dynamic_written_enum_string",
    )

    _type_id_to_class: Dict[int, type]
    _type_id_to_serializer: Dict[int, Serializer]
    _type_id_and_cls_to_serializer: Dict[Tuple[int, type], Serializer]
    _classes_info: Dict[type, "ClassInfo"]

    def __init__(self, fury):
        self.fury = fury
        self._type_id_to_class = dict()
        self._type_id_to_serializer = dict()
        self._type_id_and_cls_to_serializer = dict()
        self._type_tag_to_class_x_lang_map = dict()
        self._class_id_counter = PICKLE_CACHE_CLASS_ID + 1
        self._used_classes_id = set()

        self._classes_info = dict()
        self._registered_id2_class_info = []

        self._enum_str_to_str = dict()
        self._enum_str_to_class = dict()
        self._hash_to_enum_string = dict()
        self._hash_to_classinfo = dict()
        self._dynamic_id_to_classinfo_list = list()
        self._dynamic_id_to_enum_str_list = list()

        self._serializer = None
        self._dynamic_write_string_id = 0
        self._dynamic_written_enum_string = []

    def initialize(self):
        self.register_class(int, class_id=PYINT_CLASS_ID)
        self.register_class(float, class_id=PYFLOAT_CLASS_ID)
        self.register_class(bool, class_id=PYBOOL_CLASS_ID)
        self.register_class(str, class_id=STRING_CLASS_ID)
        self.register_class(_PickleStub, class_id=PICKLE_CLASS_ID)
        self.register_class(
            PickleStrongCacheStub, class_id=PICKLE_STRONG_CACHE_CLASS_ID
        )
        self.register_class(PickleCacheStub, class_id=PICKLE_CACHE_CLASS_ID)
        self._add_default_serializers()

    # `Union[type, TypeVar]` is not supported in py3.6
    def register_serializer(self, cls, serializer):
        assert isinstance(cls, (type, TypeVar)), cls
        type_id = serializer.get_xtype_id()
        if type_id != NOT_SUPPORT_CROSS_LANGUAGE:
            self._add_x_lang_serializer(cls, serializer=serializer)
        else:
            self.register_class(cls)
            self._classes_info[cls].serializer = serializer

    # `Union[type, TypeVar]` is not supported in py3.6
    def register_class(self, cls, *, class_id: int = None, type_tag: str = None):
        """Register class with given type id or tag, if tag is not None, it will be used for
        cross-language serialization."""
        if type_tag is not None:
            assert class_id is None, (
                f"Type tag {type_tag} has been set already, "
                f"set class id at the same time is not allowed."
            )
            from pyfury._struct import ComplexObjectSerializer

            self.register_serializer(
                cls, ComplexObjectSerializer(self.fury, cls, type_tag)
            )
            return
        classinfo = self._classes_info.get(cls)
        if classinfo is None:
            if isinstance(cls, TypeVar):
                class_name_bytes = (cls.__module__ + "#" + cls.__name__).encode("utf-8")
            else:
                class_name_bytes = (cls.__module__ + "#" + cls.__qualname__).encode(
                    "utf-8"
                )
            class_id = class_id if class_id is not None else self._next_class_id()
            assert class_id not in self._used_classes_id, (
                self._used_classes_id,
                self._classes_info,
            )
            classinfo = ClassInfo(
                cls=cls, class_name_bytes=class_name_bytes, class_id=class_id
            )
            self._classes_info[cls] = classinfo
            if len(self._registered_id2_class_info) <= class_id:
                self._registered_id2_class_info.extend(
                    [None] * (class_id - len(self._registered_id2_class_info) + 1)
                )
            self._registered_id2_class_info[class_id] = classinfo
        else:
            if classinfo.class_id == NO_CLASS_ID:
                class_id = class_id if class_id is not None else self._next_class_id()
                assert class_id not in self._used_classes_id, (
                    self._used_classes_id,
                    self._classes_info,
                )
                classinfo.class_id = class_id
                if len(self._registered_id2_class_info) <= class_id:
                    self._registered_id2_class_info.extend(
                        [None] * (class_id - len(self._registered_id2_class_info) + 1)
                    )
                self._registered_id2_class_info[class_id] = classinfo
            else:
                if class_id is not None and classinfo.class_id != class_id:
                    raise ValueError(
                        f"Inconsistent class id {class_id} vs {classinfo.class_id} "
                        f"for class {cls}"
                    )

    def _next_class_id(self):
        class_id = self._class_id_counter = self._class_id_counter + 1
        while class_id in self._used_classes_id:
            class_id = self._class_id_counter = self._class_id_counter + 1
        return class_id

    def _add_serializer(self, cls: type, serializer=None, serializer_cls=None):
        if serializer_cls:
            serializer = serializer_cls(self.fury, cls)
        self.register_serializer(cls, serializer)

    def _add_x_lang_serializer(self, cls: type, serializer=None, serializer_cls=None):
        if serializer_cls:
            serializer = serializer_cls(self.fury, cls)
        type_id = serializer.get_xtype_id()
        from pyfury._serializer import NOT_SUPPORT_CROSS_LANGUAGE

        assert type_id != NOT_SUPPORT_CROSS_LANGUAGE
        self._type_id_and_cls_to_serializer[(type_id, cls)] = serializer
        self.register_class(cls)
        classinfo = self._classes_info[cls]
        classinfo.serializer = serializer
        if type_id == FuryType.FURY_TYPE_TAG.value:
            type_tag = serializer.get_xtype_tag()
            assert type(type_tag) is str
            assert type_tag not in self._type_tag_to_class_x_lang_map
            classinfo.type_tag_bytes = MetaStringBytes(type_tag.encode("utf-8"))
            self._type_tag_to_class_x_lang_map[type_tag] = cls
        else:
            self._type_id_to_serializer[type_id] = serializer
            if type_id > NOT_SUPPORT_CROSS_LANGUAGE:
                self._type_id_to_class[type_id] = cls

    def _add_default_serializers(self):
        import pyfury.serializer as serializers
        from pyfury._serializer import PyArraySerializer, Numpy1DArraySerializer

        self._add_x_lang_serializer(int, serializer_cls=serializers.ByteSerializer)
        self._add_x_lang_serializer(int, serializer_cls=serializers.Int16Serializer)
        self._add_x_lang_serializer(int, serializer_cls=serializers.Int32Serializer)
        self._add_x_lang_serializer(int, serializer_cls=serializers.Int64Serializer)
        self._add_x_lang_serializer(float, serializer_cls=serializers.FloatSerializer)
        self._add_x_lang_serializer(float, serializer_cls=serializers.DoubleSerializer)
        self._add_serializer(type(None), serializer_cls=NoneSerializer)
        self._add_serializer(bool, serializer_cls=serializers.BooleanSerializer)
        self._add_serializer(Int8Type, serializer_cls=serializers.ByteSerializer)
        self._add_serializer(Int16Type, serializer_cls=serializers.Int16Serializer)
        self._add_serializer(Int32Type, serializer_cls=serializers.Int32Serializer)
        self._add_serializer(Int64Type, serializer_cls=serializers.Int64Serializer)
        self._add_serializer(Float32Type, serializer_cls=serializers.FloatSerializer)
        self._add_serializer(Float64Type, serializer_cls=serializers.DoubleSerializer)
        self._add_serializer(str, serializer_cls=serializers.StringSerializer)
        self._add_serializer(datetime.date, serializer_cls=serializers.DateSerializer)
        self._add_serializer(
            datetime.datetime, serializer_cls=serializers.TimestampSerializer
        )
        self._add_serializer(bytes, serializer_cls=serializers.BytesSerializer)
        self._add_serializer(list, serializer_cls=serializers.ListSerializer)
        self._add_serializer(tuple, serializer_cls=serializers.TupleSerializer)
        self._add_serializer(dict, serializer_cls=serializers.MapSerializer)
        self._add_serializer(set, serializer_cls=serializers.SetSerializer)
        self._add_serializer(enum.Enum, serializer_cls=serializers.EnumSerializer)
        self._add_serializer(slice, serializer_cls=serializers.SliceSerializer)
        from pyfury import PickleCacheSerializer, PickleStrongCacheSerializer

        self._add_serializer(
            PickleStrongCacheStub, serializer=PickleStrongCacheSerializer(self.fury)
        )
        self._add_serializer(
            PickleCacheStub, serializer=PickleCacheSerializer(self.fury)
        )
        try:
            import pyarrow as pa
            from pyfury.format.serializer import (
                ArrowRecordBatchSerializer,
                ArrowTableSerializer,
            )

            self._add_serializer(
                pa.RecordBatch, serializer_cls=ArrowRecordBatchSerializer
            )
            self._add_serializer(pa.Table, serializer_cls=ArrowTableSerializer)
        except Exception:
            pass
        for typecode in PyArraySerializer.typecode_dict.keys():
            self._add_serializer(
                array.array,
                serializer=PyArraySerializer(self.fury, array.array, typecode),
            )
            self._add_serializer(
                PyArraySerializer.typecodearray_type[typecode],
                serializer=PyArraySerializer(self.fury, array.array, typecode),
            )
        if np:
            for dtype in Numpy1DArraySerializer.dtypes_dict.keys():
                self._add_serializer(
                    np.ndarray,
                    serializer=Numpy1DArraySerializer(self.fury, array.array, dtype),
                )

    def get_serializer(self, cls: type = None, type_id: int = None, obj=None):
        """
        Returns
        -------
            Returns or create serializer for the provided class
        """
        assert cls is not None or type_id is not None or obj is not None
        if obj is not None:
            cls = type(obj)
            if cls is int and 2**63 - 1 >= obj >= -(2**63):
                type_id = FuryType.INT64.value
            elif cls is float:
                type_id = FuryType.DOUBLE.value
            elif cls is array.array:
                info = PyArraySerializer.typecode_dict.get(obj.typecode)
                if info is not None:
                    type_id = info[1]
            elif np and cls is np.ndarray and obj.ndim == 1:
                info = Numpy1DArraySerializer.dtypes_dict.get(obj.dtype)
                if info:
                    type_id = info[2]
        if type_id is not None:
            if cls is not None:
                serializer_ = self._type_id_and_cls_to_serializer[(type_id, cls)]
            else:
                serializer_ = self._type_id_to_serializer[type_id]
        else:
            class_info = self._classes_info.get(cls)
            if class_info is not None:
                serializer_ = class_info.serializer
            else:
                self._add_serializer(cls, serializer=self.get_or_create_serializer(cls))
                serializer_ = self._classes_info.get(cls).serializer
        self._serializer = serializer_
        return serializer_

    def get_or_create_serializer(self, cls):
        return self.get_or_create_classinfo(cls).serializer

    def get_or_create_classinfo(self, cls):
        class_info = self._classes_info.get(cls)
        if class_info is not None:
            if class_info.serializer is not None:
                return class_info
            else:
                class_info.serializer = self._create_serializer(cls)
                return class_info
        else:
            serializer = self._create_serializer(cls)
            class_id = (
                NO_CLASS_ID
                if type(serializer) is not PickleSerializer
                else PICKLE_CLASS_ID
            )
            class_name_bytes = (cls.__module__ + "#" + cls.__qualname__).encode("utf-8")
            class_info = ClassInfo(
                cls=cls,
                class_name_bytes=class_name_bytes,
                serializer=serializer,
                class_id=class_id,
            )
            self._classes_info[cls] = class_info
            return class_info

    def _create_serializer(self, cls):
        mro = cls.__mro__
        classinfo_ = self._classes_info.get(cls)
        for clz in mro:
            class_info = self._classes_info.get(clz)
            if (
                class_info
                and class_info.serializer
                and class_info.serializer.support_subclass()
            ):
                if classinfo_ is None or classinfo_.class_id == NO_CLASS_ID:
                    logger.info("Class %s not registered", cls)
                serializer = type(class_info.serializer)(self.fury, cls)
                break
        else:
            if dataclasses.is_dataclass(cls):
                if classinfo_ is None or classinfo_.class_id == NO_CLASS_ID:
                    logger.info("Class %s not registered", cls)
                logger.info("Class %s not registered", cls)
                from pyfury import DataClassSerializer

                serializer = DataClassSerializer(self.fury, cls)
            else:
                serializer = PickleSerializer(self.fury, cls)
        return serializer

    def write_classinfo(self, buffer: Buffer, classinfo: ClassInfo):
        class_id = classinfo.class_id
        if class_id != NO_CLASS_ID:
            buffer.write_varint32(class_id << 1)
            return
        buffer.write_varint32(1)
        self.write_enum_string_bytes(buffer, classinfo.class_name_bytes)

    def read_classinfo(self, buffer):
        header = buffer.read_varint32()
        if header & 0b1 == 0:
            class_id = header >> 1
            classinfo = self._registered_id2_class_info[class_id]
            if classinfo.serializer is None:
                classinfo.serializer = self._create_serializer(classinfo.cls)
            return classinfo
        meta_str_header = buffer.read_varint32()
        length = meta_str_header >> 1
        if meta_str_header & 0b1 != 0:
            return self._dynamic_id_to_classinfo_list[length - 1]
        class_name_bytes_hash = buffer.read_int64()
        reader_index = buffer.reader_index
        buffer.check_bound(reader_index, length)
        buffer.reader_index = reader_index + length
        classinfo = self._hash_to_classinfo.get(class_name_bytes_hash)
        if classinfo is None:
            classname_bytes = buffer.get_bytes(reader_index, length)
            full_class_name = classname_bytes.decode(encoding="utf-8")
            cls = load_class(full_class_name)
            classinfo = self.get_or_create_classinfo(cls)
            self._hash_to_classinfo[class_name_bytes_hash] = classinfo
        self._dynamic_id_to_classinfo_list.append(classinfo)
        return classinfo

    def write_enum_string_bytes(
        self, buffer: Buffer, enum_string_bytes: MetaStringBytes
    ):
        dynamic_write_string_id = enum_string_bytes.dynamic_write_string_id
        if dynamic_write_string_id == DEFAULT_DYNAMIC_WRITE_STRING_ID:
            dynamic_write_string_id = self._dynamic_write_string_id
            enum_string_bytes.dynamic_write_string_id = dynamic_write_string_id
            self._dynamic_write_string_id += 1
            self._dynamic_written_enum_string.append(enum_string_bytes)
            buffer.write_varint32(enum_string_bytes.length << 1)
            buffer.write_int64(enum_string_bytes.hashcode)
            buffer.write_bytes(enum_string_bytes.data)
        else:
            buffer.write_varint32(((dynamic_write_string_id + 1) << 1) | 1)

    def read_enum_string_bytes(self, buffer: Buffer) -> MetaStringBytes:
        header = buffer.read_varint32()
        length = header >> 1
        if header & 0b1 != 0:
            return self._dynamic_id_to_enum_str_list[length - 1]
        hashcode = buffer.read_int64()
        reader_index = buffer.reader_index
        buffer.check_bound(reader_index, length)
        buffer.reader_index = reader_index + length
        enum_str = self._hash_to_enum_string.get(hashcode)
        if enum_str is None:
            str_bytes = buffer.get_bytes(reader_index, length)
            enum_str = MetaStringBytes(str_bytes, hashcode=hashcode)
            self._hash_to_enum_string[hashcode] = enum_str
        self._dynamic_id_to_enum_str_list.append(enum_str)
        return enum_str

    def xwrite_class(self, buffer, cls):
        class_name_bytes = self._classes_info[cls].class_name_bytes
        self.write_enum_string_bytes(buffer, class_name_bytes)

    def xwrite_type_tag(self, buffer, cls):
        type_tag_bytes = self._classes_info[cls].type_tag_bytes
        self.write_enum_string_bytes(buffer, type_tag_bytes)

    def read_class_by_type_tag(self, buffer):
        tag = self.xread_classname(buffer)
        return self._type_tag_to_class_x_lang_map[tag]

    def xread_class(self, buffer):
        class_name_bytes = self.read_enum_string_bytes(buffer)
        cls = self._enum_str_to_class.get(class_name_bytes)
        if cls is None:
            full_class_name = class_name_bytes.data.decode(encoding="utf-8")
            cls = load_class(full_class_name)
            self._enum_str_to_class[class_name_bytes] = cls
        return cls

    def xread_classname(self, buffer) -> str:
        str_bytes = self.read_enum_string_bytes(buffer)
        str_ = self._enum_str_to_str.get(str_bytes)
        if str_ is None:
            str_ = str_bytes.data.decode(encoding="utf-8")
            self._enum_str_to_str[str_bytes] = str_
        return str_

    def get_class_by_type_id(self, type_id: int):
        return self._type_id_to_class[type_id]

    def reset(self):
        self.reset_write()
        self.reset_read()

    def reset_read(self):
        self._dynamic_id_to_classinfo_list.clear()
        self._dynamic_id_to_enum_str_list.clear()

    def reset_write(self):
        if self._dynamic_write_string_id != 0:
            self._dynamic_write_string_id = 0
            for enum_str in self._dynamic_written_enum_string:
                enum_str.dynamic_write_string_id = DEFAULT_DYNAMIC_WRITE_STRING_ID
            self._dynamic_written_enum_string.clear()


class Language(enum.Enum):
    XLANG = 0
    JAVA = 1
    PYTHON = 2
    CPP = 3
    GO = 4


@dataclass
class OpaqueObject:
    language: Language
    classname: str
    ordinal: int


class Fury:
    __slots__ = (
        "language",
        "ref_tracking",
        "ref_resolver",
        "class_resolver",
        "serialization_context",
        "require_class_registration",
        "buffer",
        "pickler",
        "unpickler",
        "_buffer_callback",
        "_buffers",
        "_unsupported_callback",
        "_unsupported_objects",
        "_peer_language",
        "_native_objects",
    )
    serialization_context: "SerializationContext"

    def __init__(
        self,
        language=Language.XLANG,
        ref_tracking: bool = False,
        require_class_registration: bool = True,
    ):
        """
        :param require_class_registration:
         Whether to require registering classes for serialization, enabled by default.
          If disabled, unknown insecure classes can be deserialized, which can be
          insecure and cause remote code execution attack if the classes
          `__new__`/`__init__`/`__eq__`/`__hash__` method contain malicious code.
          Do not disable class registration if you can't ensure your environment are
          *indeed secure*. We are not responsible for security risks if
          you disable this option.
        """
        self.language = language
        self.require_class_registration = (
            _ENABLE_CLASS_REGISTRATION_FORCIBLY or require_class_registration
        )
        self.ref_tracking = ref_tracking
        if self.ref_tracking:
            self.ref_resolver = MapRefResolver()
        else:
            self.ref_resolver = NoRefResolver()
        self.class_resolver = ClassResolver(self)
        self.class_resolver.initialize()
        self.serialization_context = SerializationContext()
        self.buffer = Buffer.allocate(32)
        if not require_class_registration:
            warnings.warn(
                "Class registration is disabled, unknown classes can be deserialized "
                "which may be insecure.",
                RuntimeWarning,
                stacklevel=2,
            )
            self.pickler = Pickler(self.buffer)
        else:
            self.pickler = _PicklerStub(self.buffer)
        self.unpickler = None
        self._buffer_callback = None
        self._buffers = None
        self._unsupported_callback = None
        self._unsupported_objects = None
        self._peer_language = None
        self._native_objects = []

    def register_serializer(self, cls: type, serializer):
        self.class_resolver.register_serializer(cls, serializer)

    # `Union[type, TypeVar]` is not supported in py3.6
    def register_class(self, cls, *, class_id: int = None, type_tag: str = None):
        self.class_resolver.register_class(cls, class_id=class_id, type_tag=type_tag)

    def serialize(
        self,
        obj,
        buffer: Buffer = None,
        buffer_callback=None,
        unsupported_callback=None,
    ) -> Union[Buffer, bytes]:
        try:
            return self._serialize(
                obj,
                buffer,
                buffer_callback=buffer_callback,
                unsupported_callback=unsupported_callback,
            )
        finally:
            self.reset_write()

    def _serialize(
        self,
        obj,
        buffer: Buffer = None,
        buffer_callback=None,
        unsupported_callback=None,
    ) -> Union[Buffer, bytes]:
        self._buffer_callback = buffer_callback
        self._unsupported_callback = unsupported_callback
        if buffer is not None:
            self.pickler = Pickler(buffer)
        else:
            self.buffer.writer_index = 0
            buffer = self.buffer
        if self.language == Language.XLANG:
            buffer.write_int16(MAGIC_NUMBER)
        mask_index = buffer.writer_index
        # 1byte used for bit mask
        buffer.grow(1)
        buffer.writer_index = mask_index + 1
        if obj is None:
            set_bit(buffer, mask_index, 0)
        else:
            clear_bit(buffer, mask_index, 0)
        # set endian
        if is_little_endian:
            set_bit(buffer, mask_index, 1)
        else:
            clear_bit(buffer, mask_index, 1)

        if self.language == Language.XLANG:
            # set reader as x_lang.
            set_bit(buffer, mask_index, 2)
            # set writer language.
            buffer.write_int8(Language.PYTHON.value)
        else:
            # set reader as native.
            clear_bit(buffer, mask_index, 2)
        if self._buffer_callback is not None:
            set_bit(buffer, mask_index, 3)
        else:
            clear_bit(buffer, mask_index, 3)
        if self.language == Language.PYTHON:
            self.serialize_ref(buffer, obj)
        else:
            start_offset = buffer.writer_index
            buffer.write_int32(-1)  # preserve 4-byte for nativeObjects start offsets.
            buffer.write_int32(-1)  # preserve 4-byte for nativeObjects size
            self.xserialize_ref(buffer, obj)
            buffer.put_int32(start_offset, buffer.writer_index)
            buffer.put_int32(start_offset + 4, len(self._native_objects))
            self.ref_resolver.reset_write()
            # fury write opaque object classname which cause later write of classname
            # only write an id.
            self.class_resolver.reset_write()
            for native_object in self._native_objects:
                self.serialize_ref(buffer, native_object)
        self.reset_write()
        if buffer is not self.buffer:
            return buffer
        else:
            return buffer.to_bytes(0, buffer.writer_index)

    def serialize_ref(self, buffer, obj, classinfo=None):
        cls = type(obj)
        if cls is str:
            buffer.write_int16(NOT_NULL_STRING_FLAG)
            buffer.write_string(obj)
            return
        elif cls is int:
            buffer.write_int16(NOT_NULL_PYINT_FLAG)
            buffer.write_varint64(obj)
            return
        elif cls is bool:
            buffer.write_int16(NOT_NULL_PYBOOL_FLAG)
            buffer.write_bool(obj)
            return
        if self.ref_resolver.write_ref_or_null(buffer, obj):
            return
        if classinfo is None:
            classinfo = self.class_resolver.get_or_create_classinfo(cls)
        self.class_resolver.write_classinfo(buffer, classinfo)
        classinfo.serializer.write(buffer, obj)

    def serialize_nonref(self, buffer, obj):
        cls = type(obj)
        if cls is str:
            buffer.write_varint32(STRING_CLASS_ID << 1)
            buffer.write_string(obj)
            return
        elif cls is int:
            buffer.write_varint32(PYINT_CLASS_ID << 1)
            buffer.write_varint64(obj)
            return
        elif cls is bool:
            buffer.write_varint32(PYBOOL_CLASS_ID << 1)
            buffer.write_bool(obj)
            return
        else:
            classinfo = self.class_resolver.get_or_create_classinfo(cls)
            self.class_resolver.write_classinfo(buffer, classinfo)
            classinfo.serializer.write(buffer, obj)

    def xserialize_ref(self, buffer, obj, serializer=None):
        if serializer is None or serializer.need_to_write_ref:
            if not self.ref_resolver.write_ref_or_null(buffer, obj):
                self.xserialize_nonref(buffer, obj, serializer=serializer)
        else:
            if obj is None:
                buffer.write_int8(NULL_FLAG)
            else:
                buffer.write_int8(NOT_NULL_VALUE_FLAG)
                self.xserialize_nonref(buffer, obj, serializer=serializer)

    def xserialize_nonref(self, buffer, obj, serializer=None):
        cls = type(obj)
        serializer = serializer or self.class_resolver.get_serializer(obj=obj)
        type_id = serializer.get_xtype_id()
        buffer.write_int16(type_id)
        if type_id != NOT_SUPPORT_CROSS_LANGUAGE:
            if type_id == FuryType.FURY_TYPE_TAG.value:
                self.class_resolver.xwrite_type_tag(buffer, cls)
            if type_id < NOT_SUPPORT_CROSS_LANGUAGE:
                self.class_resolver.xwrite_class(buffer, cls)
            serializer.xwrite(buffer, obj)
        else:
            # Write classname so it can be used for debugging which object doesn't
            # support cross-language.
            # TODO add a config to disable this to reduce space cost.
            self.class_resolver.xwrite_class(buffer, cls)
            # serializer may increase reference id multi times internally, thus peer
            # cross-language later fields/objects deserialization will use wrong
            # reference id since we skip opaque objects deserialization.
            # So we stash native objects and serialize all those object at the last.
            buffer.write_varint32(len(self._native_objects))
            self._native_objects.append(obj)

    def deserialize(
        self,
        buffer: Union[Buffer, bytes],
        buffers: Iterable = None,
        unsupported_objects: Iterable = None,
    ):
        try:
            return self._deserialize(buffer, buffers, unsupported_objects)
        finally:
            self.reset_read()

    def _deserialize(
        self,
        buffer: Union[Buffer, bytes],
        buffers: Iterable = None,
        unsupported_objects: Iterable = None,
    ):
        if type(buffer) == bytes:
            buffer = Buffer(buffer)
        if self.require_class_registration:
            self.unpickler = _UnpicklerStub(buffer)
        else:
            self.unpickler = Unpickler(buffer)
        if unsupported_objects is not None:
            self._unsupported_objects = iter(unsupported_objects)
        if self.language == Language.XLANG:
            magic_numer = buffer.read_int16()
            assert magic_numer == MAGIC_NUMBER, (
                f"The fury xlang serialization must start with magic number {hex(MAGIC_NUMBER)}. "
                "Please check whether the serialization is based on the xlang protocol and the data didn't corrupt."
            )
        reader_index = buffer.reader_index
        buffer.reader_index = reader_index + 1
        if get_bit(buffer, reader_index, 0):
            return None
        is_little_endian_ = get_bit(buffer, reader_index, 1)
        assert is_little_endian_, (
            "Big endian is not supported for now, "
            "please ensure peer machine is little endian."
        )
        is_target_x_lang = get_bit(buffer, reader_index, 2)
        if is_target_x_lang:
            self._peer_language = Language(buffer.read_int8())
        else:
            self._peer_language = Language.PYTHON
        is_out_of_band_serialization_enabled = get_bit(buffer, reader_index, 3)
        if is_out_of_band_serialization_enabled:
            assert buffers is not None, (
                "buffers shouldn't be null when the serialized stream is "
                "produced with buffer_callback not null."
            )
            self._buffers = iter(buffers)
        else:
            assert buffers is None, (
                "buffers should be null when the serialized stream is "
                "produced with buffer_callback null."
            )
        if is_target_x_lang:
            native_objects_start_offset = buffer.read_int32()
            native_objects_size = buffer.read_int32()
            if self._peer_language == Language.PYTHON:
                native_objects_buffer = buffer.slice(native_objects_start_offset)
                for i in range(native_objects_size):
                    self._native_objects.append(
                        self.deserialize_ref(native_objects_buffer)
                    )
                self.ref_resolver.reset_read()
                self.class_resolver.reset_read()
            obj = self.xdeserialize_ref(buffer)
        else:
            obj = self.deserialize_ref(buffer)
        return obj

    def deserialize_ref(self, buffer):
        ref_resolver = self.ref_resolver
        ref_id = ref_resolver.try_preserve_ref_id(buffer)
        # indicates that the object is first read.
        if ref_id >= NOT_NULL_VALUE_FLAG:
            classinfo = self.class_resolver.read_classinfo(buffer)
            o = classinfo.serializer.read(buffer)
            ref_resolver.set_read_object(ref_id, o)
            return o
        else:
            return ref_resolver.get_read_object()

    def deserialize_nonref(self, buffer):
        """Deserialize not-null and non-reference object from buffer."""
        classinfo = self.class_resolver.read_classinfo(buffer)
        return classinfo.serializer.read(buffer)

    def xdeserialize_ref(self, buffer, serializer=None):
        if serializer is None or serializer.need_to_write_ref:
            ref_resolver = self.ref_resolver
            red_id = ref_resolver.try_preserve_ref_id(buffer)

            # indicates that the object is first read.
            if red_id >= NOT_NULL_VALUE_FLAG:
                o = self.xdeserialize_nonref(buffer, serializer=serializer)
                ref_resolver.set_read_object(red_id, o)
                return o
            else:
                return ref_resolver.get_read_object()
        head_flag = buffer.read_int8()
        if head_flag == NULL_FLAG:
            return None
        return self.xdeserialize_nonref(buffer, serializer=serializer)

    def xdeserialize_nonref(self, buffer, serializer=None):
        type_id = buffer.read_int16()
        cls = None
        if type_id != NOT_SUPPORT_CROSS_LANGUAGE:
            if type_id == FuryType.FURY_TYPE_TAG.value:
                cls = self.class_resolver.read_class_by_type_tag(buffer)
            if type_id < NOT_SUPPORT_CROSS_LANGUAGE:
                if self._peer_language is not Language.PYTHON:
                    self.class_resolver.read_enum_string_bytes(buffer)
                    cls = self.class_resolver.get_class_by_type_id(-type_id)
                    serializer = serializer or self.class_resolver.get_serializer(
                        type_id=-type_id
                    )
                else:
                    cls = self.class_resolver.xread_class(buffer)
                    serializer = serializer or self.class_resolver.get_serializer(
                        cls=cls, type_id=type_id
                    )
            else:
                if type_id != FuryType.FURY_TYPE_TAG.value:
                    cls = self.class_resolver.get_class_by_type_id(type_id)
                serializer = serializer or self.class_resolver.get_serializer(
                    cls=cls, type_id=type_id
                )
            assert cls is not None
            return serializer.xread(buffer)
        else:
            class_name = self.class_resolver.xread_classname(buffer)
            ordinal = buffer.read_varint32()
            if self._peer_language != Language.PYTHON:
                return OpaqueObject(self._peer_language, class_name, ordinal)
            else:
                return self._native_objects[ordinal]

    def write_buffer_object(self, buffer, buffer_object: BufferObject):
        if self._buffer_callback is None or self._buffer_callback(buffer_object):
            buffer.write_bool(True)
            size = buffer_object.total_bytes()
            # writer length.
            buffer.write_varint32(size)
            writer_index = buffer.writer_index
            buffer.ensure(writer_index + size)
            buf = buffer.slice(buffer.writer_index, size)
            buffer_object.write_to(buf)
            buffer.writer_index += size
        else:
            buffer.write_bool(False)

    def read_buffer_object(self, buffer) -> Buffer:
        in_band = buffer.read_bool()
        if in_band:
            size = buffer.read_varint32()
            buf = buffer.slice(buffer.reader_index, size)
            buffer.reader_index += size
            return buf
        else:
            assert self._buffers is not None
            return next(self._buffers)

    def handle_unsupported_write(self, buffer, obj):
        if self._unsupported_callback is None or self._unsupported_callback(obj):
            buffer.write_bool(True)
            self.pickler.dump(obj)
        else:
            buffer.write_bool(False)

    def handle_unsupported_read(self, buffer):
        in_band = buffer.read_bool()
        if in_band:
            return self.unpickler.load()
        else:
            assert self._unsupported_objects is not None
            return next(self._unsupported_objects)

    def write_ref_pyobject(self, buffer, value, classinfo=None):
        if self.ref_resolver.write_ref_or_null(buffer, value):
            return
        if classinfo is None:
            classinfo = self.class_resolver.get_or_create_classinfo(type(value))
        self.class_resolver.write_classinfo(buffer, classinfo)
        classinfo.serializer.write(buffer, value)

    def read_ref_pyobject(self, buffer):
        return self.deserialize_ref(buffer)

    def reset_write(self):
        self.ref_resolver.reset_write()
        self.class_resolver.reset_write()
        self.serialization_context.reset()
        self._native_objects.clear()
        self.pickler.clear_memo()
        self._buffer_callback = None
        self._unsupported_callback = None

    def reset_read(self):
        self.ref_resolver.reset_read()
        self.class_resolver.reset_read()
        self.serialization_context.reset()
        self._native_objects.clear()
        self.unpickler = None
        self._buffers = None
        self._unsupported_objects = None

    def reset(self):
        self.reset_write()
        self.reset_read()


_ENABLE_CLASS_REGISTRATION_FORCIBLY = os.getenv(
    "ENABLE_CLASS_REGISTRATION_FORCIBLY", "0"
) in {
    "1",
    "true",
}


class _PicklerStub:
    def __init__(self, buf):
        self.buf = buf

    def dump(self, o):
        raise ValueError(
            f"Class {type(o)} is not registered, "
            f"pickle is not allowed when class registration enabled, Please register"
            f"the class or pass unsupported_callback"
        )

    def clear_memo(self):
        pass


class _UnpicklerStub:
    def __init__(self, buf):
        self.buf = buf

    def load(self):
        raise ValueError(
            "pickle is not allowed when class registration enabled, Please register"
            "the class or pass unsupported_callback"
        )<|MERGE_RESOLUTION|>--- conflicted
+++ resolved
@@ -89,12 +89,9 @@
 DEFAULT_DYNAMIC_WRITE_STRING_ID = -1
 
 
-<<<<<<< HEAD
-=======
 MAGIC_NUMBER = 0x62D4
 
 
->>>>>>> 6ad2ca57
 class MetaStringBytes:
     __slots__ = (
         "data",
