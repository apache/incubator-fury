/*
 * Licensed to the Apache Software Foundation (ASF) under one
 * or more contributor license agreements.  See the NOTICE file
 * distributed with this work for additional information
 * regarding copyright ownership.  The ASF licenses this file
 * to you under the Apache License, Version 2.0 (the
 * "License"); you may not use this file except in compliance
 * with the License.  You may obtain a copy of the License at
 *
 *   http://www.apache.org/licenses/LICENSE-2.0
 *
 * Unless required by applicable law or agreed to in writing,
 * software distributed under the License is distributed on an
 * "AS IS" BASIS, WITHOUT WARRANTIES OR CONDITIONS OF ANY
 * KIND, either express or implied.  See the License for the
 * specific language governing permissions and limitations
 * under the License.
 */

package org.apache.fury;

import java.io.ByteArrayOutputStream;
import java.io.IOException;
import java.io.OutputStream;
import java.nio.ByteOrder;
import java.util.ArrayList;
import java.util.Arrays;
import java.util.Iterator;
import java.util.List;
import java.util.function.Consumer;
import javax.annotation.concurrent.NotThreadSafe;
import org.apache.fury.builder.JITContext;
import org.apache.fury.collection.ObjectArray;
import org.apache.fury.config.CompatibleMode;
import org.apache.fury.config.Config;
import org.apache.fury.config.FuryBuilder;
import org.apache.fury.config.Language;
import org.apache.fury.config.LongEncoding;
import org.apache.fury.exception.DeserializationException;
import org.apache.fury.io.FuryInputStream;
import org.apache.fury.memory.MemoryBuffer;
import org.apache.fury.memory.MemoryUtils;
import org.apache.fury.resolver.ClassInfo;
import org.apache.fury.resolver.ClassInfoHolder;
import org.apache.fury.resolver.ClassResolver;
import org.apache.fury.resolver.EnumStringResolver;
import org.apache.fury.resolver.MapRefResolver;
import org.apache.fury.resolver.NoRefResolver;
import org.apache.fury.resolver.RefResolver;
import org.apache.fury.resolver.SerializationContext;
import org.apache.fury.serializer.ArraySerializers;
import org.apache.fury.serializer.BufferCallback;
import org.apache.fury.serializer.BufferObject;
import org.apache.fury.serializer.OpaqueObjects;
import org.apache.fury.serializer.PrimitiveSerializers.LongSerializer;
import org.apache.fury.serializer.Serializer;
import org.apache.fury.serializer.SerializerFactory;
import org.apache.fury.serializer.StringSerializer;
import org.apache.fury.type.Generics;
import org.apache.fury.type.Type;
import org.apache.fury.util.ExceptionUtils;
import org.apache.fury.util.LoggerFactory;
import org.apache.fury.util.Platform;
import org.apache.fury.util.Preconditions;
import org.apache.fury.util.StringUtils;
import org.slf4j.Logger;

/**
 * Cross-Lang Data layout: 1byte mask: 1-bit null: 0->null, 1->not null 1-bit endianness: 0->le,
 * 1->be 1-bit target lang: 0->native, 1->x_lang if x_lang, will write current process language as a
 * byte into buffer. 1-bit out-of-band serialization enable flag: 0 -> not enabled, 1 -> enabled.
 * other bits reserved.
 *
 * <p>serialize/deserialize is user API for root object serialization, write/read api is for inner
 * serialization.
 */
@NotThreadSafe
public final class Fury implements BaseFury {
  private static final Logger LOG = LoggerFactory.getLogger(Fury.class);

  public static final byte NULL_FLAG = -3;
  // This flag indicates that object is a not-null value.
  // We don't use another byte to indicate REF, so that we can save one byte.
  public static final byte REF_FLAG = -2;
  // this flag indicates that the object is a non-null value.
  public static final byte NOT_NULL_VALUE_FLAG = -1;
  // this flag indicates that the object is a referencable and first write.
  public static final byte REF_VALUE_FLAG = 0;
  public static final byte NOT_SUPPORT_CROSS_LANGUAGE = 0;
  public static final short FURY_TYPE_TAG_ID = Type.FURY_TYPE_TAG.getId();
  private static final byte isNilFlag = 1;
  private static final byte isLittleEndianFlag = 1 << 1;
  private static final byte isCrossLanguageFlag = 1 << 2;
  private static final byte isOutOfBandFlag = 1 << 3;
  private static final boolean isLittleEndian = ByteOrder.nativeOrder() == ByteOrder.LITTLE_ENDIAN;
  private static final int BUFFER_SIZE_LIMIT = 128 * 1024;

  private final Config config;
  private final boolean refTracking;
  private final RefResolver refResolver;
  private final ClassResolver classResolver;
  private final EnumStringResolver enumStringResolver;
  private final SerializationContext serializationContext;
  private final ClassLoader classLoader;
  private final JITContext jitContext;
  private MemoryBuffer buffer;
  private final List<Object> nativeObjects;
  private final StringSerializer stringSerializer;
  private final Language language;
  private final boolean compressInt;
  private final LongEncoding longEncoding;
  private final Generics generics;
  private Language peerLanguage;
  private BufferCallback bufferCallback;
  private Iterator<MemoryBuffer> outOfBandBuffers;
  private boolean peerOutOfBandEnabled;
  private int depth;

  public Fury(FuryBuilder builder, ClassLoader classLoader) {
    // Avoid set classLoader in `FuryBuilder`, which won't be clear when
    // `org.apache.fury.ThreadSafeFury.clearClassLoader` is called.
    config = new Config(builder);
    this.language = config.getLanguage();
    this.refTracking = config.trackingRef();
    compressInt = config.compressInt();
    longEncoding = config.longEncoding();
    if (refTracking) {
      this.refResolver = new MapRefResolver();
    } else {
      this.refResolver = new NoRefResolver();
    }
    jitContext = new JITContext(this);
    enumStringResolver = new EnumStringResolver();
    classResolver = new ClassResolver(this);
    classResolver.initialize();
    serializationContext = new SerializationContext();
    this.classLoader = classLoader;
    nativeObjects = new ArrayList<>();
    generics = new Generics(this);
    stringSerializer = new StringSerializer(this);
    LOG.info("Created new fury {}", this);
  }

  @Override
  public void register(Class<?> cls) {
    classResolver.register(cls);
  }

  @Override
  public void register(Class<?> cls, boolean createSerializer) {
    classResolver.register(cls, createSerializer);
  }

  @Override
  public void register(Class<?> cls, Short id) {
    classResolver.register(cls, id);
  }

  @Override
  public void register(Class<?> cls, Short id, boolean createSerializer) {
    classResolver.register(cls, id, createSerializer);
  }

  /** register class with given type tag which will be used for cross-language serialization. */
  public void register(Class<?> cls, String typeTag) {
    classResolver.register(cls, typeTag);
  }

  @Override
  public <T> void registerSerializer(Class<T> type, Class<? extends Serializer> serializerClass) {
    classResolver.registerSerializer(type, serializerClass);
  }

  @Override
  public void registerSerializer(Class<?> type, Serializer<?> serializer) {
    classResolver.registerSerializer(type, serializer);
  }

  @Override
  public void setSerializerFactory(SerializerFactory serializerFactory) {
    classResolver.setSerializerFactory(serializerFactory);
  }

  public SerializerFactory getSerializerFactory() {
    return classResolver.getSerializerFactory();
  }

  @Override
  public MemoryBuffer serialize(Object obj, long address, int size) {
    MemoryBuffer buffer = MemoryUtils.buffer(address, size);
    serialize(buffer, obj, null);
    return buffer;
  }

  @Override
  public byte[] serialize(Object obj) {
    MemoryBuffer buf = getBuffer();
    buf.writerIndex(0);
    serialize(buf, obj, null);
    byte[] bytes = buf.getBytes(0, buf.writerIndex());
    resetBuffer();
    return bytes;
  }

  @Override
  public byte[] serialize(Object obj, BufferCallback callback) {
    MemoryBuffer buf = getBuffer();
    buf.writerIndex(0);
    serialize(buf, obj, callback);
    byte[] bytes = buf.getBytes(0, buf.writerIndex());
    resetBuffer();
    return bytes;
  }

  @Override
  public MemoryBuffer serialize(MemoryBuffer buffer, Object obj) {
    return serialize(buffer, obj, null);
  }

  @Override
  public MemoryBuffer serialize(MemoryBuffer buffer, Object obj, BufferCallback callback) {
    this.bufferCallback = callback;
    int maskIndex = buffer.writerIndex();
    // 1byte used for bit mask
    buffer.ensure(maskIndex + 1);
    buffer.writerIndex(maskIndex + 1);
    byte bitmap = 0;
    if (obj == null) {
      bitmap |= isNilFlag;
      buffer.put(maskIndex, bitmap);
      return buffer;
    }
    // set endian.
    if (isLittleEndian) {
      bitmap |= isLittleEndianFlag;
    }
    if (language != Language.JAVA) {
      // set reader as x_lang.
      bitmap |= isCrossLanguageFlag;
      // set writer language.
      buffer.writeByte((byte) Language.JAVA.ordinal());
    }
    if (bufferCallback != null) {
      bitmap |= isOutOfBandFlag;
    }
    buffer.put(maskIndex, bitmap);
    try {
      jitContext.lock();
      checkDepthForSerialization();
      if (language == Language.JAVA) {
        write(buffer, obj);
      } else {
        xserializeInternal(buffer, obj);
      }
      return buffer;
    } catch (StackOverflowError t) {
      throw processStackOverflowError(t);
    } finally {
      resetWrite();
      jitContext.unlock();
    }
  }

  @Override
  public void serialize(OutputStream outputStream, Object obj) {
    serializeToStream(outputStream, buf -> serialize(buf, obj, null));
  }

  @Override
  public void serialize(OutputStream outputStream, Object obj, BufferCallback callback) {
    serializeToStream(outputStream, buf -> serialize(buf, obj, callback));
  }

  private StackOverflowError processStackOverflowError(StackOverflowError e) {
    if (!refTracking) {
      String msg =
          "Object may contain circular references, please enable ref tracking "
              + "by `FuryBuilder#withRefTracking(true)`";
      String rawMessage = e.getMessage();
      if (StringUtils.isNotBlank(rawMessage)) {
        msg += ": " + rawMessage;
      }
      StackOverflowError t1 = ExceptionUtils.trySetStackOverflowErrorMessage(e, msg);
      if (t1 != null) {
        return t1;
      }
    }
    throw e;
  }

  private MemoryBuffer getBuffer() {
    MemoryBuffer buf = buffer;
    if (buf == null) {
      buf = buffer = MemoryBuffer.newHeapBuffer(64);
    }
    return buf;
  }

  private void resetBuffer() {
    MemoryBuffer buf = buffer;
    if (buf != null && buf.size() > BUFFER_SIZE_LIMIT) {
      buffer = MemoryBuffer.newHeapBuffer(BUFFER_SIZE_LIMIT);
    }
  }

  private void write(MemoryBuffer buffer, Object obj) {
    if (config.shareMetaContext()) {
      int startOffset = buffer.writerIndex();
      buffer.writeInt(-1); // preserve 4-byte for nativeObjects start offsets.
      writeRef(buffer, obj);
      buffer.putInt(startOffset, buffer.writerIndex());
      classResolver.writeClassDefs(buffer);
    } else {
      writeRef(buffer, obj);
    }
  }

  private void xserializeInternal(MemoryBuffer buffer, Object obj) {
    int startOffset = buffer.writerIndex();
    buffer.writeInt(-1); // preserve 4-byte for nativeObjects start offsets.
    buffer.writeInt(-1); // preserve 4-byte for nativeObjects size
    xwriteRef(buffer, obj);
    buffer.putInt(startOffset, buffer.writerIndex());
    buffer.putInt(startOffset + 4, nativeObjects.size());
    refResolver.resetWrite();
    // fury write opaque object classname which cause later write of classname only write an id.
    classResolver.resetWrite();
    enumStringResolver.resetWrite();
    for (Object nativeObject : nativeObjects) {
      writeRef(buffer, nativeObject);
    }
  }

  /** Serialize a nullable referencable object to <code>buffer</code>. */
  public void writeRef(MemoryBuffer buffer, Object obj) {
    if (!refResolver.writeRefOrNull(buffer, obj)) {
      ClassInfo classInfo = classResolver.getOrUpdateClassInfo(obj.getClass());
      classResolver.writeClass(buffer, classInfo);
      writeData(buffer, classInfo, obj);
    }
  }

  public void writeRef(MemoryBuffer buffer, Object obj, ClassInfoHolder classInfoHolder) {
    if (!refResolver.writeRefOrNull(buffer, obj)) {
      ClassInfo classInfo = classResolver.getClassInfo(obj.getClass(), classInfoHolder);
      classResolver.writeClass(buffer, classInfo);
      writeData(buffer, classInfo, obj);
    }
  }

  public void writeRef(MemoryBuffer buffer, Object obj, ClassInfo classInfo) {
    Serializer<Object> serializer = classInfo.getSerializer();
    if (serializer.needToWriteRef()) {
      if (!refResolver.writeRefOrNull(buffer, obj)) {
        classResolver.writeClass(buffer, classInfo);
        depth++;
        serializer.write(buffer, obj);
        depth--;
      }
    } else {
      if (obj == null) {
        buffer.writeByte(Fury.NULL_FLAG);
      } else {
        buffer.writeByte(Fury.NOT_NULL_VALUE_FLAG);
        classResolver.writeClass(buffer, classInfo);
        depth++;
        serializer.write(buffer, obj);
        depth--;
      }
    }
  }

  public <T> void writeRef(MemoryBuffer buffer, T obj, Serializer<T> serializer) {
    if (serializer.needToWriteRef()) {
      if (!refResolver.writeRefOrNull(buffer, obj)) {
        depth++;
        serializer.write(buffer, obj);
        depth--;
      }
    } else {
      if (obj == null) {
        buffer.writeByte(Fury.NULL_FLAG);
      } else {
        buffer.writeByte(Fury.NOT_NULL_VALUE_FLAG);
        depth++;
        serializer.write(buffer, obj);
        depth--;
      }
    }
  }

  /** Write object class and data without tracking ref. */
  public void writeNullable(MemoryBuffer buffer, Object obj) {
    if (obj == null) {
      buffer.writeByte(Fury.NULL_FLAG);
    } else {
      buffer.writeByte(Fury.NOT_NULL_VALUE_FLAG);
      writeNonRef(buffer, obj);
    }
  }

  /** Write object class and data without tracking ref. */
  public void writeNullable(MemoryBuffer buffer, Object obj, ClassInfoHolder classInfoHolder) {
    if (obj == null) {
      buffer.writeByte(Fury.NULL_FLAG);
    } else {
      buffer.writeByte(Fury.NOT_NULL_VALUE_FLAG);
      writeNonRef(buffer, obj, classResolver.getClassInfo(obj.getClass(), classInfoHolder));
    }
  }

  public void writeNullable(MemoryBuffer buffer, Object obj, ClassInfo classInfo) {
    if (obj == null) {
      buffer.writeByte(Fury.NULL_FLAG);
    } else {
      buffer.writeByte(Fury.NOT_NULL_VALUE_FLAG);
      writeNonRef(buffer, obj, classInfo);
    }
  }

  /**
   * Serialize a not-null and non-reference object to <code>buffer</code>.
   *
   * <p>If reference is enabled, this method should be called only the object is first seen in the
   * object graph.
   */
  public void writeNonRef(MemoryBuffer buffer, Object obj) {
    ClassInfo classInfo = classResolver.getOrUpdateClassInfo(obj.getClass());
    classResolver.writeClass(buffer, classInfo);
    writeData(buffer, classInfo, obj);
  }

  public void writeNonRef(MemoryBuffer buffer, Object obj, ClassInfo classInfo) {
    classResolver.writeClass(buffer, classInfo);
    Serializer serializer = classInfo.getSerializer();
    depth++;
    serializer.write(buffer, obj);
    depth--;
  }

  public <T> void writeNonRef(MemoryBuffer buffer, T obj, Serializer<T> serializer) {
    depth++;
    serializer.write(buffer, obj);
    depth--;
  }

  public void xwriteRef(MemoryBuffer buffer, Object obj) {
    if (!refResolver.writeRefOrNull(buffer, obj)) {
      xwriteNonRef(buffer, obj, null);
    }
  }

  public <T> void xwriteRef(MemoryBuffer buffer, T obj, Serializer<T> serializer) {
    if (serializer.needToWriteRef()) {
      if (!refResolver.writeRefOrNull(buffer, obj)) {
        xwriteNonRef(buffer, obj, serializer);
      }
    } else {
      if (obj == null) {
        buffer.writeByte(Fury.NULL_FLAG);
      } else {
        buffer.writeByte(Fury.NOT_NULL_VALUE_FLAG);
        xwriteNonRef(buffer, obj, serializer);
      }
    }
  }

  public <T> void xwriteRefByNullableSerializer(
      MemoryBuffer buffer, T obj, Serializer<T> serializer) {
    if (serializer == null) {
      xwriteRef(buffer, obj);
    } else {
      xwriteRef(buffer, obj, serializer);
    }
  }

  public <T> void xwriteNonRef(MemoryBuffer buffer, T obj, Serializer<T> serializer) {
    depth++;
    @SuppressWarnings("unchecked")
    Class<T> cls = (Class<T>) obj.getClass();
    if (serializer == null) {
      serializer = classResolver.getSerializer(cls);
    }
    short typeId = serializer.getXtypeId();
    buffer.writeShort(typeId);
    if (typeId != NOT_SUPPORT_CROSS_LANGUAGE) {
      if (typeId == FURY_TYPE_TAG_ID) {
        classResolver.xwriteTypeTag(buffer, cls);
      }
      if (typeId < NOT_SUPPORT_CROSS_LANGUAGE) {
        classResolver.xwriteClass(buffer, cls);
      }
      serializer.xwrite(buffer, obj);
    } else {
      // Write classname so it can be used for debugging which object doesn't support
      // cross-language.
      // TODO add a config to disable this to reduce space cost.
      classResolver.xwriteClass(buffer, cls);
      // serializer may increase reference id multi times internally, thus peer cross-language later
      // fields/objects deserialization will use wrong reference id since we skip opaque objects
      // deserialization.
      // So we stash native objects and serialize all those object at the last.
      buffer.writePositiveVarInt(nativeObjects.size());
      nativeObjects.add(obj);
    }
    depth--;
  }

  /** Write not null data to buffer. */
  private void writeData(MemoryBuffer buffer, ClassInfo classInfo, Object obj) {
    switch (classInfo.getClassId()) {
      case ClassResolver.BOOLEAN_CLASS_ID:
        buffer.writeBoolean((Boolean) obj);
        break;
      case ClassResolver.BYTE_CLASS_ID:
        buffer.writeByte((Byte) obj);
        break;
      case ClassResolver.CHAR_CLASS_ID:
        buffer.writeChar((Character) obj);
        break;
      case ClassResolver.SHORT_CLASS_ID:
        buffer.writeShort((Short) obj);
        break;
      case ClassResolver.INTEGER_CLASS_ID:
        if (compressInt) {
          buffer.writeVarInt((Integer) obj);
        } else {
          buffer.writeInt((Integer) obj);
        }
        break;
      case ClassResolver.FLOAT_CLASS_ID:
        buffer.writeFloat((Float) obj);
        break;
      case ClassResolver.LONG_CLASS_ID:
        LongSerializer.writeLong(buffer, (Long) obj, longEncoding);
        break;
      case ClassResolver.DOUBLE_CLASS_ID:
        buffer.writeDouble((Double) obj);
        break;
      case ClassResolver.STRING_CLASS_ID:
        stringSerializer.writeJavaString(buffer, (String) obj);
        break;
        // TODO(add fastpath for other types)
      default:
        depth++;
        classInfo.getSerializer().write(buffer, obj);
        depth--;
    }
  }

  public void writeBufferObject(MemoryBuffer buffer, BufferObject bufferObject) {
    if (bufferCallback == null || bufferCallback.apply(bufferObject)) {
      buffer.writeBoolean(true);
      // writer length.
      int totalBytes = bufferObject.totalBytes();
      // write aligned length so that later buffer copy happen on aligned offset, which will be more
      // efficient
      // TODO(chaokunyang) Remove branch when other languages support aligned varint.
      if (language == Language.JAVA) {
        buffer.writePositiveVarIntAligned(totalBytes);
      } else {
        buffer.writePositiveVarInt(totalBytes);
      }
      int writerIndex = buffer.writerIndex();
      buffer.ensure(writerIndex + bufferObject.totalBytes());
      bufferObject.writeTo(buffer);
      int size = buffer.writerIndex() - writerIndex;
      Preconditions.checkArgument(size == totalBytes);
    } else {
      buffer.writeBoolean(false);
    }
  }

  // duplicate for speed.
  public void writeBufferObject(
      MemoryBuffer buffer, ArraySerializers.PrimitiveArrayBufferObject bufferObject) {
    if (bufferCallback == null || bufferCallback.apply(bufferObject)) {
      buffer.writeBoolean(true);
      int totalBytes = bufferObject.totalBytes();
      // write aligned length so that later buffer copy happen on aligned offset, which will be very
      // efficient
      // TODO(chaokunyang) Remove branch when other languages support aligned varint.
      if (language == Language.JAVA) {
        buffer.writePositiveVarIntAligned(totalBytes);
      } else {
        buffer.writePositiveVarInt(totalBytes);
      }
      bufferObject.writeTo(buffer);
    } else {
      buffer.writeBoolean(false);
    }
  }

  public MemoryBuffer readBufferObject(MemoryBuffer buffer) {
    boolean inBand = buffer.readBoolean();
    if (inBand) {
      int size;
      // TODO(chaokunyang) Remove branch when other languages support aligned varint.
      if (language == Language.JAVA) {
        size = buffer.readPositiveAlignedVarInt();
      } else {
        size = buffer.readPositiveVarInt();
      }
      MemoryBuffer slice = buffer.slice(buffer.readerIndex(), size);
      buffer.readerIndex(buffer.readerIndex() + size);
      return slice;
    } else {
      Preconditions.checkArgument(outOfBandBuffers.hasNext());
      return outOfBandBuffers.next();
    }
  }

  public void writeString(MemoryBuffer buffer, String str) {
    stringSerializer.writeString(buffer, str);
  }

  public String readString(MemoryBuffer buffer) {
    return stringSerializer.readString(buffer);
  }

  public void writeJavaStringRef(MemoryBuffer buffer, String str) {
    if (stringSerializer.needToWriteRef()) {
      if (!refResolver.writeRefOrNull(buffer, str)) {
        stringSerializer.writeJavaString(buffer, str);
      }
    } else {
      if (str == null) {
        buffer.writeByte(Fury.NULL_FLAG);
      } else {
        buffer.writeByte(Fury.NOT_NULL_VALUE_FLAG);
        stringSerializer.write(buffer, str);
      }
    }
  }

  public String readJavaStringRef(MemoryBuffer buffer) {
    RefResolver refResolver = this.refResolver;
    if (stringSerializer.needToWriteRef()) {
      String obj;
      int nextReadRefId = refResolver.tryPreserveRefId(buffer);
      if (nextReadRefId >= NOT_NULL_VALUE_FLAG) {
        obj = stringSerializer.read(buffer);
        refResolver.setReadObject(nextReadRefId, obj);
        return obj;
      } else {
        return (String) refResolver.getReadObject();
      }
    } else {
      byte headFlag = buffer.readByte();
      if (headFlag == Fury.NULL_FLAG) {
        return null;
      } else {
        return stringSerializer.read(buffer);
      }
    }
  }

  public void writeJavaString(MemoryBuffer buffer, String str) {
    stringSerializer.writeJavaString(buffer, str);
  }

  public String readJavaString(MemoryBuffer buffer) {
    return stringSerializer.readJavaString(buffer);
  }

  public void writeLong(MemoryBuffer buffer, long value) {
    LongSerializer.writeLong(buffer, value, longEncoding);
  }

  public long readLong(MemoryBuffer buffer) {
    return LongSerializer.readLong(buffer, longEncoding);
  }

  @Override
  public Object deserialize(byte[] bytes) {
    return deserialize(MemoryUtils.wrap(bytes), null);
  }

  @Override
  public Object deserialize(byte[] bytes, Iterable<MemoryBuffer> outOfBandBuffers) {
    return deserialize(MemoryUtils.wrap(bytes), outOfBandBuffers);
  }

  @Override
  public Object deserialize(long address, int size) {
    return deserialize(MemoryUtils.buffer(address, size), null);
  }

  @Override
  public Object deserialize(MemoryBuffer buffer) {
    return deserialize(buffer, null);
  }

  /**
   * Deserialize <code>obj</code> from a <code>buffer</code> and <code>outOfBandBuffers</code>.
   *
   * @param buffer serialized data. If the provided buffer start address is aligned with 4 bytes,
   *     the bulk read will be more efficient.
   * @param outOfBandBuffers If <code>buffers</code> is not None, it should be an iterable of
   *     buffer-enabled objects that is consumed each time the pickle stream references an
   *     out-of-band {@link BufferObject}. Such buffers have been given in order to the
   *     `bufferCallback` of a Fury object. If <code>outOfBandBuffers</code> is null (the default),
   *     then the buffers are taken from the serialized stream, assuming they are serialized there.
   *     It is an error for <code>outOfBandBuffers</code> to be null if the serialized stream was
   *     produced with a non-null `bufferCallback`.
   */
  @Override
  public Object deserialize(MemoryBuffer buffer, Iterable<MemoryBuffer> outOfBandBuffers) {
    try {
      jitContext.lock();
      checkDepthForDeserialization();
      byte bitmap = buffer.readByte();
      if ((bitmap & isNilFlag) == isNilFlag) {
        return null;
      }
      boolean isLittleEndian = (bitmap & isLittleEndianFlag) == isLittleEndianFlag;
      Preconditions.checkArgument(Fury.isLittleEndian, isLittleEndian);
      boolean isTargetXLang = (bitmap & isCrossLanguageFlag) == isCrossLanguageFlag;
      if (isTargetXLang) {
        peerLanguage = Language.values()[buffer.readByte()];
      } else {
        peerLanguage = Language.JAVA;
      }
      peerOutOfBandEnabled = (bitmap & isOutOfBandFlag) == isOutOfBandFlag;
      if (peerOutOfBandEnabled) {
        Preconditions.checkNotNull(
            outOfBandBuffers,
            "outOfBandBuffers shouldn't be null when the serialized stream is "
                + "produced with bufferCallback not null.");
        this.outOfBandBuffers = outOfBandBuffers.iterator();
      } else {
        Preconditions.checkArgument(
            outOfBandBuffers == null,
            "outOfBandBuffers should be null when the serialized stream is "
                + "produced with bufferCallback null.");
      }
      Object obj;
      if (isTargetXLang) {
        obj = xdeserializeInternal(buffer);
      } else {
        if (config.shareMetaContext()) {
          classResolver.readClassDefs(buffer);
        }
        obj = readRef(buffer);
      }
      return obj;
    } catch (Throwable t) {
      handleReadFailed(t);
      throw new IllegalStateException("unreachable");
    } finally {
      resetRead();
      jitContext.unlock();
    }
  }

<<<<<<< HEAD
  public Object deserialize(FuryInputStream inputStream) {
    return deserialize(inputStream, null);
  }

  public Object deserialize(FuryInputStream inputStream, Iterable<MemoryBuffer> outOfBandBuffers) {
=======
  @Override
  public Object deserialize(InputStream inputStream) {
    return deserialize(inputStream, null);
  }

  @Override
  public Object deserialize(InputStream inputStream, Iterable<MemoryBuffer> outOfBandBuffers) {
>>>>>>> 1d302ef1
    try {
      MemoryBuffer buf = inputStream.getBuffer();
      return deserialize(buf, outOfBandBuffers);
    } finally {
      inputStream.shrinkBuffer();
    }
  }

  private void handleReadFailed(Throwable t) {
    if (refResolver instanceof MapRefResolver) {
      ObjectArray readObjects = ((MapRefResolver) refResolver).getReadObjects();
      // carry with read objects for better trouble shooting.
      List<Object> objects = Arrays.asList(readObjects.objects).subList(0, readObjects.size);
      throw new DeserializationException(objects, t);
    } else {
      Platform.throwException(t);
    }
  }

  private Object xdeserializeInternal(MemoryBuffer buffer) {
    Object obj;
    int nativeObjectsStartOffset = buffer.readInt();
    int nativeObjectsSize = buffer.readInt();
    int endReaderIndex = nativeObjectsStartOffset;
    if (peerLanguage == Language.JAVA) {
      int readerIndex = buffer.readerIndex();
      buffer.readerIndex(nativeObjectsStartOffset);
      for (int i = 0; i < nativeObjectsSize; i++) {
        nativeObjects.add(readRef(buffer));
      }
      endReaderIndex = buffer.readerIndex();
      buffer.readerIndex(readerIndex);
      refResolver.resetRead();
      classResolver.resetRead();
      enumStringResolver.resetRead();
    }
    obj = xreadRef(buffer);
    buffer.readerIndex(endReaderIndex);
    return obj;
  }

  /** Deserialize nullable referencable object from <code>buffer</code>. */
  public Object readRef(MemoryBuffer buffer) {
    RefResolver refResolver = this.refResolver;
    int nextReadRefId = refResolver.tryPreserveRefId(buffer);
    if (nextReadRefId >= NOT_NULL_VALUE_FLAG) {
      // ref value or not-null value
      Object o = readDataInternal(buffer, classResolver.readClassInfo(buffer));
      refResolver.setReadObject(nextReadRefId, o);
      return o;
    } else {
      return refResolver.getReadObject();
    }
  }

  public Object readRef(MemoryBuffer buffer, ClassInfoHolder classInfoHolder) {
    RefResolver refResolver = this.refResolver;
    int nextReadRefId = refResolver.tryPreserveRefId(buffer);
    if (nextReadRefId >= NOT_NULL_VALUE_FLAG) {
      // ref value or not-null value
      Object o = readDataInternal(buffer, classResolver.readClassInfo(buffer, classInfoHolder));
      refResolver.setReadObject(nextReadRefId, o);
      return o;
    } else {
      return refResolver.getReadObject();
    }
  }

  @SuppressWarnings("unchecked")
  public <T> T readRef(MemoryBuffer buffer, Serializer<T> serializer) {
    if (serializer.needToWriteRef()) {
      T obj;
      int nextReadRefId = refResolver.tryPreserveRefId(buffer);
      if (nextReadRefId >= NOT_NULL_VALUE_FLAG) {
        obj = serializer.read(buffer);
        refResolver.setReadObject(nextReadRefId, obj);
        return obj;
      } else {
        return (T) refResolver.getReadObject();
      }
    } else {
      byte headFlag = buffer.readByte();
      if (headFlag == Fury.NULL_FLAG) {
        return null;
      } else {
        return serializer.read(buffer);
      }
    }
  }

  /** Deserialize not-null and non-reference object from <code>buffer</code>. */
  public Object readNonRef(MemoryBuffer buffer) {
    return readDataInternal(buffer, classResolver.readClassInfo(buffer));
  }

  public Object readNonRef(MemoryBuffer buffer, ClassInfoHolder classInfoHolder) {
    return readDataInternal(buffer, classResolver.readClassInfo(buffer, classInfoHolder));
  }

  /** Read object class and data without tracking ref. */
  public Object readNullable(MemoryBuffer buffer) {
    byte headFlag = buffer.readByte();
    if (headFlag == Fury.NULL_FLAG) {
      return null;
    } else {
      return readNonRef(buffer);
    }
  }

  /** Class should be read already. */
  public Object readData(MemoryBuffer buffer, ClassInfo classInfo) {
    depth++;
    Serializer<?> serializer = classInfo.getSerializer();
    Object read = serializer.read(buffer);
    depth--;
    return read;
  }

  private Object readDataInternal(MemoryBuffer buffer, ClassInfo classInfo) {
    switch (classInfo.getClassId()) {
      case ClassResolver.BOOLEAN_CLASS_ID:
        return buffer.readBoolean();
      case ClassResolver.BYTE_CLASS_ID:
        return buffer.readByte();
      case ClassResolver.CHAR_CLASS_ID:
        return buffer.readChar();
      case ClassResolver.SHORT_CLASS_ID:
        return buffer.readShort();
      case ClassResolver.INTEGER_CLASS_ID:
        if (compressInt) {
          return buffer.readVarInt();
        } else {
          return buffer.readInt();
        }
      case ClassResolver.FLOAT_CLASS_ID:
        return buffer.readFloat();
      case ClassResolver.LONG_CLASS_ID:
        return LongSerializer.readLong(buffer, longEncoding);
      case ClassResolver.DOUBLE_CLASS_ID:
        return buffer.readDouble();
      case ClassResolver.STRING_CLASS_ID:
        return stringSerializer.readJavaString(buffer);
        // TODO(add fastpath for other types)
      default:
        depth++;
        Object read = classInfo.getSerializer().read(buffer);
        depth--;
        return read;
    }
  }

  public Object xreadRef(MemoryBuffer buffer) {
    RefResolver refResolver = this.refResolver;
    int nextReadRefId = refResolver.tryPreserveRefId(buffer);
    if (nextReadRefId >= NOT_NULL_VALUE_FLAG) {
      Object o = xreadNonRef(buffer, null);
      refResolver.setReadObject(nextReadRefId, o);
      return o;
    } else {
      return refResolver.getReadObject();
    }
  }

  public Object xreadRef(MemoryBuffer buffer, Serializer<?> serializer) {
    if (serializer.needToWriteRef()) {
      RefResolver refResolver = this.refResolver;
      int nextReadRefId = refResolver.tryPreserveRefId(buffer);
      if (nextReadRefId >= NOT_NULL_VALUE_FLAG) {
        Object o = xreadNonRef(buffer, serializer);
        refResolver.setReadObject(nextReadRefId, o);
        return o;
      } else {
        return refResolver.getReadObject();
      }
    } else {
      byte headFlag = buffer.readByte();
      if (headFlag == Fury.NULL_FLAG) {
        return null;
      } else {
        return xreadNonRef(buffer, serializer);
      }
    }
  }

  public Object xreadRefByNullableSerializer(MemoryBuffer buffer, Serializer<?> serializer) {
    if (serializer == null) {
      return xreadRef(buffer);
    } else {
      return xreadRef(buffer, serializer);
    }
  }

  public Object xreadNonRef(MemoryBuffer buffer, Serializer<?> serializer) {
    depth++;
    short typeId = buffer.readShort();
    ClassResolver classResolver = this.classResolver;
    if (typeId != NOT_SUPPORT_CROSS_LANGUAGE) {
      Class<?> cls = null;
      if (typeId == FURY_TYPE_TAG_ID) {
        cls = classResolver.readClassByTypeTag(buffer);
      }
      if (typeId < NOT_SUPPORT_CROSS_LANGUAGE) {
        if (peerLanguage != Language.JAVA) {
          classResolver.xreadClassName(buffer);
          cls = classResolver.getClassByTypeId((short) -typeId);
        } else {
          cls = classResolver.xreadClass(buffer);
        }
      } else {
        if (typeId != FURY_TYPE_TAG_ID) {
          cls = classResolver.getClassByTypeId(typeId);
        }
      }
      Preconditions.checkNotNull(cls);
      if (serializer == null) {
        serializer = classResolver.getSerializer(cls);
      }
      // TODO check serializer consistent with `classResolver.getSerializer(cls)` when serializer
      // not null;
      Object o = serializer.xread(buffer);
      depth--;
      return o;
    } else {
      String className = classResolver.xreadClassName(buffer);
      int ordinal = buffer.readPositiveVarInt();
      if (peerLanguage != Language.JAVA) {
        return OpaqueObjects.of(peerLanguage, className, ordinal);
      } else {
        return nativeObjects.get(ordinal);
      }
    }
  }

  @Override
  public byte[] serializeJavaObject(Object obj) {
    MemoryBuffer buf = getBuffer();
    buf.writerIndex(0);
    serializeJavaObject(buf, obj);
    byte[] bytes = buf.getBytes(0, buf.writerIndex());
    resetBuffer();
    return bytes;
  }

  @Override
  public void serializeJavaObject(MemoryBuffer buffer, Object obj) {
    try {
      jitContext.lock();
      checkDepthForSerialization();
      if (config.shareMetaContext()) {
        int startOffset = buffer.writerIndex();
        buffer.writeInt(-1); // preserve 4-byte for nativeObjects start offsets.
        if (!refResolver.writeRefOrNull(buffer, obj)) {
          ClassInfo classInfo = classResolver.getOrUpdateClassInfo(obj.getClass());
          writeData(buffer, classInfo, obj);
        }
        buffer.putInt(startOffset, buffer.writerIndex());
        classResolver.writeClassDefs(buffer);
      } else {
        if (!refResolver.writeRefOrNull(buffer, obj)) {
          ClassInfo classInfo = classResolver.getOrUpdateClassInfo(obj.getClass());
          writeData(buffer, classInfo, obj);
        }
      }
    } catch (StackOverflowError t) {
      throw processStackOverflowError(t);
    } finally {
      resetWrite();
      jitContext.unlock();
    }
  }

  /**
   * Serialize java object without class info, deserialization should use {@link
   * #deserializeJavaObject}.
   */
  @Override
  public void serializeJavaObject(OutputStream outputStream, Object obj) {
    serializeToStream(outputStream, buf -> serializeJavaObject(buf, obj));
  }

  @Override
  public <T> T deserializeJavaObject(byte[] data, Class<T> cls) {
    return deserializeJavaObject(MemoryBuffer.fromByteArray(data), cls);
  }

  @Override
  @SuppressWarnings("unchecked")
  public <T> T deserializeJavaObject(MemoryBuffer buffer, Class<T> cls) {
    try {
      jitContext.lock();
      checkDepthForDeserialization();
      if (config.shareMetaContext()) {
        classResolver.readClassDefs(buffer);
      }
      T obj;
      int nextReadRefId = refResolver.tryPreserveRefId(buffer);
      if (nextReadRefId >= NOT_NULL_VALUE_FLAG) {
        obj = (T) readDataInternal(buffer, classResolver.getClassInfo(cls));
        return obj;
      } else {
        return null;
      }
    } catch (Throwable t) {
      handleReadFailed(t);
      throw new IllegalStateException("unreachable");
    } finally {
      resetRead();
      jitContext.unlock();
    }
  }

  /**
   * Deserialize java object from binary by passing class info, serialization should use {@link
   * #serializeJavaObject}.
   */
<<<<<<< HEAD
  public <T> T deserializeJavaObject(FuryInputStream inputStream, Class<T> cls) {
    try {
      MemoryBuffer buf = inputStream.getBuffer();
      return deserializeJavaObject(buf, cls);
    } finally {
      inputStream.shrinkBuffer();
    }
=======
  @Override
  @SuppressWarnings("unchecked")
  public <T> T deserializeJavaObject(InputStream inputStream, Class<T> cls) {
    return (T) deserializeFromStream(inputStream, buf -> this.deserializeJavaObject(buf, cls));
>>>>>>> 1d302ef1
  }

  /**
   * Deserialize java object from binary by passing class info, serialization should use {@link
   * #deserializeJavaObjectAndClass}.
   */
  @Override
  public byte[] serializeJavaObjectAndClass(Object obj) {
    MemoryBuffer buf = getBuffer();
    buf.writerIndex(0);
    serializeJavaObjectAndClass(buf, obj);
    byte[] bytes = buf.getBytes(0, buf.writerIndex());
    resetBuffer();
    return bytes;
  }

  /**
   * Serialize java object with class info, deserialization should use {@link
   * #deserializeJavaObjectAndClass}.
   */
  @Override
  public void serializeJavaObjectAndClass(MemoryBuffer buffer, Object obj) {
    try {
      jitContext.lock();
      checkDepthForSerialization();
      write(buffer, obj);
    } catch (StackOverflowError t) {
      throw processStackOverflowError(t);
    } finally {
      resetWrite();
      jitContext.unlock();
    }
  }

  /**
   * Serialize java object with class info, deserialization should use {@link
   * #deserializeJavaObjectAndClass}.
   */
  @Override
  public void serializeJavaObjectAndClass(OutputStream outputStream, Object obj) {
    serializeToStream(outputStream, buf -> serializeJavaObjectAndClass(buf, obj));
  }

  /**
   * Deserialize class info and java object from binary, serialization should use {@link
   * #serializeJavaObjectAndClass}.
   */
  @Override
  public Object deserializeJavaObjectAndClass(byte[] data) {
    return deserializeJavaObjectAndClass(MemoryBuffer.fromByteArray(data));
  }

  /**
   * Deserialize class info and java object from binary, serialization should use {@link
   * #serializeJavaObjectAndClass}.
   */
  @Override
  public Object deserializeJavaObjectAndClass(MemoryBuffer buffer) {
    try {
      jitContext.lock();
      checkDepthForDeserialization();
      if (config.shareMetaContext()) {
        classResolver.readClassDefs(buffer);
      }
      return readRef(buffer);
    } catch (Throwable t) {
      handleReadFailed(t);
      throw new IllegalStateException("unreachable");
    } finally {
      resetRead();
      jitContext.unlock();
    }
  }

  /**
   * Deserialize class info and java object from binary, serialization should use {@link
   * #serializeJavaObjectAndClass}.
   */
<<<<<<< HEAD
  public Object deserializeJavaObjectAndClass(FuryInputStream inputStream) {
    try {
      MemoryBuffer buf = inputStream.getBuffer();
      return deserializeJavaObjectAndClass(buf);
    } finally {
      inputStream.shrinkBuffer();
    }
=======
  @Override
  public Object deserializeJavaObjectAndClass(InputStream inputStream) {
    return deserializeFromStream(inputStream, this::deserializeJavaObjectAndClass);
>>>>>>> 1d302ef1
  }

  private void serializeToStream(OutputStream outputStream, Consumer<MemoryBuffer> function) {
    MemoryBuffer buf = getBuffer();
    if (outputStream.getClass() == ByteArrayOutputStream.class) {
      byte[] oldBytes = buf.getHeapMemory(); // Note: This should not be null.
      assert oldBytes != null;
      MemoryUtils.wrap((ByteArrayOutputStream) outputStream, buf);
      function.accept(buf);
      MemoryUtils.wrap(buf, (ByteArrayOutputStream) outputStream);
      buf.pointTo(oldBytes, 0, oldBytes.length);
    } else {
      buf.writerIndex(0);
      function.accept(buf);
      try {
        byte[] bytes = buf.getHeapMemory();
        if (bytes != null) {
          outputStream.write(bytes, 0, buf.writerIndex());
        } else {
          outputStream.write(buf.getBytes(0, buf.writerIndex()));
        }
        outputStream.flush();
      } catch (IOException e) {
        throw new RuntimeException(e);
      } finally {
        resetBuffer();
      }
    }
  }

  public void reset() {
    refResolver.reset();
    classResolver.reset();
    enumStringResolver.reset();
    serializationContext.reset();
    nativeObjects.clear();
    peerOutOfBandEnabled = false;
    bufferCallback = null;
    depth = 0;
  }

  public void resetWrite() {
    refResolver.resetWrite();
    classResolver.resetWrite();
    enumStringResolver.resetWrite();
    serializationContext.reset();
    nativeObjects.clear();
    bufferCallback = null;
    depth = 0;
  }

  public void resetRead() {
    refResolver.resetRead();
    classResolver.resetRead();
    enumStringResolver.resetRead();
    serializationContext.reset();
    nativeObjects.clear();
    peerOutOfBandEnabled = false;
    depth = 0;
  }

  private void checkDepthForSerialization() {
    if (depth != 0) {
      String method = "Fury#" + (language != Language.JAVA ? "x" : "") + "writeXXX";
      throw new IllegalStateException(
          String.format(
              "Nested call Fury.serializeXXX is not allowed when serializing, Please use %s instead",
              method));
    }
  }

  private void checkDepthForDeserialization() {
    if (depth != 0) {
      String method = "Fury#" + (language != Language.JAVA ? "x" : "") + "readXXX";
      throw new IllegalStateException(
          String.format(
              "Nested call Fury.deserializeXXX is not allowed when deserializing, Please use %s instead",
              method));
    }
  }

  public JITContext getJITContext() {
    return jitContext;
  }

  public BufferCallback getBufferCallback() {
    return bufferCallback;
  }

  public boolean isPeerOutOfBandEnabled() {
    return peerOutOfBandEnabled;
  }

  public RefResolver getRefResolver() {
    return refResolver;
  }

  public ClassResolver getClassResolver() {
    return classResolver;
  }

  public EnumStringResolver getEnumStringResolver() {
    return enumStringResolver;
  }

  public SerializationContext getSerializationContext() {
    return serializationContext;
  }

  public Generics getGenerics() {
    return generics;
  }

  public int getDepth() {
    return depth;
  }

  public void setDepth(int depth) {
    this.depth = depth;
  }

  public void incDepth(int diff) {
    this.depth += diff;
  }

  // Invoked by jit
  public StringSerializer getStringSerializer() {
    return stringSerializer;
  }

  public ClassLoader getClassLoader() {
    return classLoader;
  }

  public Language getLanguage() {
    return language;
  }

  public boolean trackingRef() {
    return refTracking;
  }

  public boolean isStringRefIgnored() {
    return config.isStringRefIgnored();
  }

  public boolean isBasicTypesRefIgnored() {
    return config.isBasicTypesRefIgnored();
  }

  public boolean checkClassVersion() {
    return config.checkClassVersion();
  }

  public CompatibleMode getCompatibleMode() {
    return config.getCompatibleMode();
  }

  public Config getConfig() {
    return config;
  }

  public Class<? extends Serializer> getDefaultJDKStreamSerializerType() {
    return config.getDefaultJDKStreamSerializerType();
  }

  public boolean compressString() {
    return config.compressString();
  }

  public boolean compressInt() {
    return compressInt;
  }

  public LongEncoding longEncoding() {
    return longEncoding;
  }

  public boolean compressLong() {
    return config.compressLong();
  }

  public static FuryBuilder builder() {
    return new FuryBuilder();
  }
}<|MERGE_RESOLUTION|>--- conflicted
+++ resolved
@@ -753,21 +753,13 @@
     }
   }
 
-<<<<<<< HEAD
+  @Override
   public Object deserialize(FuryInputStream inputStream) {
     return deserialize(inputStream, null);
   }
 
+  @Override
   public Object deserialize(FuryInputStream inputStream, Iterable<MemoryBuffer> outOfBandBuffers) {
-=======
-  @Override
-  public Object deserialize(InputStream inputStream) {
-    return deserialize(inputStream, null);
-  }
-
-  @Override
-  public Object deserialize(InputStream inputStream, Iterable<MemoryBuffer> outOfBandBuffers) {
->>>>>>> 1d302ef1
     try {
       MemoryBuffer buf = inputStream.getBuffer();
       return deserialize(buf, outOfBandBuffers);
@@ -1083,7 +1075,7 @@
    * Deserialize java object from binary by passing class info, serialization should use {@link
    * #serializeJavaObject}.
    */
-<<<<<<< HEAD
+  @Override
   public <T> T deserializeJavaObject(FuryInputStream inputStream, Class<T> cls) {
     try {
       MemoryBuffer buf = inputStream.getBuffer();
@@ -1091,12 +1083,6 @@
     } finally {
       inputStream.shrinkBuffer();
     }
-=======
-  @Override
-  @SuppressWarnings("unchecked")
-  public <T> T deserializeJavaObject(InputStream inputStream, Class<T> cls) {
-    return (T) deserializeFromStream(inputStream, buf -> this.deserializeJavaObject(buf, cls));
->>>>>>> 1d302ef1
   }
 
   /**
@@ -1175,7 +1161,7 @@
    * Deserialize class info and java object from binary, serialization should use {@link
    * #serializeJavaObjectAndClass}.
    */
-<<<<<<< HEAD
+  @Override
   public Object deserializeJavaObjectAndClass(FuryInputStream inputStream) {
     try {
       MemoryBuffer buf = inputStream.getBuffer();
@@ -1183,11 +1169,6 @@
     } finally {
       inputStream.shrinkBuffer();
     }
-=======
-  @Override
-  public Object deserializeJavaObjectAndClass(InputStream inputStream) {
-    return deserializeFromStream(inputStream, this::deserializeJavaObjectAndClass);
->>>>>>> 1d302ef1
   }
 
   private void serializeToStream(OutputStream outputStream, Consumer<MemoryBuffer> function) {
